<<<<<<< HEAD
import time
import typing
from copy import deepcopy
from typing import List, Optional, Union, Callable, OrderedDict
=======
"""EUPG is an ESR algorithm based on Policy Gradient (REINFORCE like)."""
from typing import List, Optional, Union
from typing_extensions import override
>>>>>>> 081dc925

import gym
import numpy as np
import torch as th
import torch.nn
import torch.nn as nn
import torch.optim as optim
from torch.distributions import Categorical

from morl_baselines.common.accrued_reward_buffer import AccruedRewardReplayBuffer
from morl_baselines.common.morl_algorithm import MOAgent, MOPolicy
from morl_baselines.common.networks import mlp
from morl_baselines.common.utils import layer_init, log_episode_info


class PolicyNet(nn.Module):
    """Policy network."""

    def __init__(self, obs_shape, action_dim, rew_dim, net_arch):
        """Initialize the policy network.

        Args:
            obs_shape: Observation shape
            action_dim: Action dimension
            rew_dim: Reward dimension
            net_arch: Number of units per layer
        """
        super().__init__()
        self.obs_shape = obs_shape
        self.action_dim = action_dim
        self.rew_dim = rew_dim

        # Conditioned on accrued reward, so input takes reward
        input_dim = obs_shape[0] + rew_dim

        # |S|+|R| -> ... -> |A|
        self.net = mlp(input_dim, action_dim, net_arch, activation_fn=nn.Tanh)
        self.apply(layer_init)

    def forward(self, obs: th.Tensor, acc_reward: th.Tensor):
        """Forward pass.

        Args:
            obs: Observation
            acc_reward: accrued reward

        Returns: Probability of each action

        """
        input = th.cat((obs, acc_reward), dim=acc_reward.dim() - 1)
        pi = self.net(input)
        # Normalized sigmoid
        x_exp = th.sigmoid(pi)
        probas = x_exp / th.sum(x_exp)
        return probas.view(-1, self.action_dim)  # Batch Size x |Actions|

    def distribution(self, obs: th.Tensor, acc_reward: th.Tensor):
        """Categorical distribution based on the action probabilities.

        Args:
            obs: observation
            acc_reward: accrued reward

        Returns: action distribution.

        """
        probas = self.forward(obs, acc_reward)
        distribution = Categorical(probas)
        return distribution


class EUPG(MOPolicy, MOAgent):
    """Expected Utility Policy Gradient Algorithm.

    The idea is to condition the network on the accrued reward and to scalarize the rewards based on the episodic return (accrued + future rewards)
    Paper: D. Roijers, D. Steckelmacher, and A. Nowe, Multi-objective Reinforcement Learning for the Expected Utility of the Return. 2018.
    """

    def __init__(
        self,
        env: gym.Env,
        scalarization: Callable[[np.ndarray, np.ndarray], float],
        weights: np.ndarray = np.ones(2),
        id: Optional[int] = None,
        buffer_size: int = int(1e5),
        net_arch: List = [50],
        gamma: float = 0.99,
        learning_rate: float = 1e-3,
        project_name: str = "MORL-Baselines",
        experiment_name: str = "EUPG",
        log: bool = True,
        log_every: int = 100,
        parent_writer: Optional[SummaryWriter] = None,
        device: Union[th.device, str] = "auto",
    ):
        """Initialize the EUPG algorithm.

        Args:
            env: Environment
            scalarization: Scalarization function to use (can be non-linear)
            buffer_size: Size of the replay buffer
            net_arch: Number of units per layer
            gamma: Discount factor
            learning_rate: Learning rate (alpha)
            project_name: Name of the project (for logging)
            experiment_name: Name of the experiment (for logging)
            log: Whether to log or not
            device: Device to use for NN. Can be "cpu", "cuda" or "auto".
        """
        MOAgent.__init__(self, env, device)
        MOPolicy.__init__(self, None, device)

        self.env = env
        # EUPG is sometimes launched with vectorized environments (for example when used in outer loop settings)
        # This allows to unwrap the environment since EUPG does not work in such settings
        if isinstance(self.env, gym.vector.VectorEnv):
            self.env = env.envs[0]
        else:
            self.env = env
        self.id = id
        # RL
        self.scalarization = scalarization
        self.weights = weights
        self.gamma = gamma

        # Learning
        self.buffer_size = buffer_size
        self.net_arch = net_arch
        self.learning_rate = learning_rate
        self.buffer = AccruedRewardReplayBuffer(
            obs_shape=self.observation_shape,
            action_shape=self.action_shape,
            rew_dim=self.reward_dim,
            max_size=self.buffer_size,
            obs_dtype=np.int32,
            action_dtype=np.int32,
        )
        self.net = PolicyNet(
            obs_shape=self.observation_shape,
            rew_dim=self.reward_dim,
            action_dim=self.action_dim,
            net_arch=self.net_arch,
        )
        self.optimizer = optim.Adam(self.net.parameters(), lr=self.learning_rate)

        # Logging
        self.project_name = project_name
        self.experiment_name = experiment_name
        self.log = log
        self.log_every = log_every
        if parent_writer is not None:
            self.writer = parent_writer
        if log and parent_writer is None:
            self.setup_wandb(self.project_name, self.experiment_name)

    def __deepcopy__(self, memo):
        copied_net = deepcopy(self.net)
        copied = type(self)(
            self.env,
            self.scalarization,
            self.weights,
            self.id,
            self.buffer_size,
            self.net_arch,
            self.gamma,
            self.learning_rate,
            self.project_name,
            self.experiment_name,
            self.log,
            parent_writer=self.writer,
            device=self.device,
        )

        copied.global_step = self.global_step
        copied.optimizer = optim.Adam(copied_net.parameters(), lr=self.learning_rate)
        copied.buffer = deepcopy(self.buffer)
        return copied

    def get_policy_net(self) -> torch.nn.Module:
        return self.net

<<<<<<< HEAD
    def get_buffer(self):
        return self.buffer

    def set_buffer(self, buffer):
        raise Exception("On-policy algorithms should not share buffer.")

    def set_weights(self, weights: np.ndarray):
        self.weights = weights

    @th.no_grad()
=======
    @override
>>>>>>> 081dc925
    def eval(self, obs: np.ndarray, accrued_reward: Optional[np.ndarray]) -> Union[int, np.ndarray]:
        if type(obs) is int:
            obs = th.as_tensor([obs]).to(self.device)
        else:
            obs = th.as_tensor(obs).to(self.device)
        accrued_reward = th.as_tensor(accrued_reward).float().to(self.device)
<<<<<<< HEAD
        probas = self.net(obs, accrued_reward)
        greedy_act = th.argmax(probas)
        return greedy_act.detach().item()

    @th.no_grad()
    def choose_action(self, obs: th.Tensor, accrued_reward: th.Tensor) -> int:
        action = self.net.distribution(obs, accrued_reward)
        action = action.sample().detach().item()
=======
        return self.__choose_action(obs, accrued_reward)

    @th.no_grad()
    def __choose_action(self, obs: th.Tensor, accrued_reward: th.Tensor) -> int:
        action = self.net.distribution(obs, accrued_reward).sample().detach().item()
>>>>>>> 081dc925
        return action

    @override
    def update(self):
        (
            obs,
            accrued_rewards,
            actions,
            rewards,
            next_obs,
            terminateds,
        ) = self.buffer.get_all_data(to_tensor=True, device=self.device)
        # Scalarized episodic reward, our target :-)
        episodic_return = th.sum(rewards, dim=0)
        scalarized_return = self.scalarization(self.weights, episodic_return.cpu().numpy())
        scalarized_return = th.scalar_tensor(scalarized_return).to(self.device)

        # For each sample in the batch, get the distribution over actions
        current_distribution = self.net.distribution(obs, accrued_rewards)
        # Policy gradient
        log_probs = current_distribution.log_prob(actions.flatten())
        loss = -th.mean(log_probs * scalarized_return)

        self.optimizer.zero_grad()
        loss.backward()
        self.optimizer.step()

        if self.log:
            log_str = f"_{self.id}" if self.id is not None else ""
            self.writer.add_scalar(f"losses{log_str}/loss", loss, self.global_step)
            self.writer.add_scalar(
                f"metrics{log_str}/scalarized_episodic_return",
                scalarized_return,
                self.global_step,
            )

    def train(
        self,
        total_timesteps: int,
        eval_env: Optional[gym.Env] = None,
        eval_freq: int = 1000,
    ):
<<<<<<< HEAD
        start_time = time.time()
=======
        """Train the agent.

        Args:
            total_timesteps: Number of timesteps to train for
            eval_env: Environment to run policy evaluation on
            eval_freq: Frequency of policy evaluation
        """
>>>>>>> 081dc925
        # Init
        (
            obs,
            _,
        ) = self.env.reset()
        accrued_reward_tensor = th.zeros(self.reward_dim, dtype=th.float32).float().to(self.device)

        # Training loop
        for _ in range(1, total_timesteps + 1):
            self.global_step += 1

            with th.no_grad():
                # For training, takes action randomly according to the policy
<<<<<<< HEAD
                action = self.choose_action(th.Tensor(obs).to(self.device), accrued_reward_tensor)
=======
                action = self.__choose_action(th.Tensor([obs]).to(self.device), accrued_reward_tensor)
>>>>>>> 081dc925
            next_obs, vec_reward, terminated, truncated, info = self.env.step(action)

            # Memory update
            self.buffer.add(obs, accrued_reward_tensor, action, vec_reward, next_obs, terminated)
            accrued_reward_tensor += th.from_numpy(vec_reward).to(self.device)

            if eval_env is not None and self.log and self.global_step % eval_freq == 0:
                self.policy_eval_esr(eval_env, scalarization=self.scalarization, weights=self.weights, writer=self.writer)

            if terminated or truncated:
                # NN is updated at the end of each episode
                self.update()
                self.buffer.cleanup()
                obs, _ = self.env.reset()
                self.num_episodes += 1
                accrued_reward_tensor = th.zeros(self.reward_dim).float().to(self.device)

                if self.log and self.num_episodes % self.log_every == 0 and "episode" in info.keys():
                    log_episode_info(
                        info=info["episode"],
                        scalarization=self.scalarization,
                        weights=self.weights,
                        id=self.id,
                        global_timestep=self.global_step,
                        writer=self.writer,
                    )

            else:
                obs = next_obs

<<<<<<< HEAD
            if self.global_step % 1000 == 0:
                print("SPS:", int(self.global_step / (time.time() - start_time)))
                self.writer.add_scalar("charts/SPS", int(self.global_step / (time.time() - start_time)), self.global_step)

=======
    @override
>>>>>>> 081dc925
    def get_config(self) -> dict:
        return {
            # "env_id": self.env.unwrapped.spec.id,
            "learning_rate": self.learning_rate,
            "buffer_size": self.buffer_size,
            "gamma": self.gamma,
            "net_arch": self.net_arch,
        }<|MERGE_RESOLUTION|>--- conflicted
+++ resolved
@@ -1,13 +1,8 @@
-<<<<<<< HEAD
+"""EUPG is an ESR algorithm based on Policy Gradient (REINFORCE like)."""
+from typing_extensions import override
 import time
-import typing
 from copy import deepcopy
 from typing import List, Optional, Union, Callable, OrderedDict
-=======
-"""EUPG is an ESR algorithm based on Policy Gradient (REINFORCE like)."""
-from typing import List, Optional, Union
-from typing_extensions import override
->>>>>>> 081dc925
 
 import gym
 import numpy as np
@@ -189,10 +184,10 @@
     def get_policy_net(self) -> torch.nn.Module:
         return self.net
 
-<<<<<<< HEAD
     def get_buffer(self):
         return self.buffer
 
+    @override
     def set_buffer(self, buffer):
         raise Exception("On-policy algorithms should not share buffer.")
 
@@ -200,16 +195,12 @@
         self.weights = weights
 
     @th.no_grad()
-=======
-    @override
->>>>>>> 081dc925
     def eval(self, obs: np.ndarray, accrued_reward: Optional[np.ndarray]) -> Union[int, np.ndarray]:
         if type(obs) is int:
             obs = th.as_tensor([obs]).to(self.device)
         else:
             obs = th.as_tensor(obs).to(self.device)
         accrued_reward = th.as_tensor(accrued_reward).float().to(self.device)
-<<<<<<< HEAD
         probas = self.net(obs, accrued_reward)
         greedy_act = th.argmax(probas)
         return greedy_act.detach().item()
@@ -218,13 +209,6 @@
     def choose_action(self, obs: th.Tensor, accrued_reward: th.Tensor) -> int:
         action = self.net.distribution(obs, accrued_reward)
         action = action.sample().detach().item()
-=======
-        return self.__choose_action(obs, accrued_reward)
-
-    @th.no_grad()
-    def __choose_action(self, obs: th.Tensor, accrued_reward: th.Tensor) -> int:
-        action = self.net.distribution(obs, accrued_reward).sample().detach().item()
->>>>>>> 081dc925
         return action
 
     @override
@@ -267,9 +251,6 @@
         eval_env: Optional[gym.Env] = None,
         eval_freq: int = 1000,
     ):
-<<<<<<< HEAD
-        start_time = time.time()
-=======
         """Train the agent.
 
         Args:
@@ -277,7 +258,7 @@
             eval_env: Environment to run policy evaluation on
             eval_freq: Frequency of policy evaluation
         """
->>>>>>> 081dc925
+        start_time = time.time()
         # Init
         (
             obs,
@@ -291,11 +272,7 @@
 
             with th.no_grad():
                 # For training, takes action randomly according to the policy
-<<<<<<< HEAD
-                action = self.choose_action(th.Tensor(obs).to(self.device), accrued_reward_tensor)
-=======
-                action = self.__choose_action(th.Tensor([obs]).to(self.device), accrued_reward_tensor)
->>>>>>> 081dc925
+                action = self.__choose_action(th.Tensor(obs).to(self.device), accrued_reward_tensor)
             next_obs, vec_reward, terminated, truncated, info = self.env.step(action)
 
             # Memory update
@@ -326,14 +303,11 @@
             else:
                 obs = next_obs
 
-<<<<<<< HEAD
             if self.global_step % 1000 == 0:
                 print("SPS:", int(self.global_step / (time.time() - start_time)))
                 self.writer.add_scalar("charts/SPS", int(self.global_step / (time.time() - start_time)), self.global_step)
 
-=======
     @override
->>>>>>> 081dc925
     def get_config(self) -> dict:
         return {
             # "env_id": self.env.unwrapped.spec.id,
