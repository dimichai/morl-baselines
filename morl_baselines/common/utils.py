"""General utils for the MORL baselines."""
import os
from typing import List

import numpy as np


def linearly_decaying_value(initial_value, decay_period, step, warmup_steps, final_value):
    """Returns the current value for a linearly decaying parameter.

    This follows the Nature DQN schedule of a linearly decaying epsilon (Mnih et
    al., 2015). The schedule is as follows:
    Begin at 1. until warmup_steps steps have been taken; then
    Linearly decay epsilon from 1. to epsilon in decay_period steps; and then
    Use epsilon from there on.

    Args:
        decay_period: float, the period over which the value is decayed.
        step: int, the number of training steps completed so far.
        warmup_steps: int, the number of steps taken before the value is decayed.
        final value: float, the final value to which to decay the value parameter.

    Returns:
        A float, the current value computed according to the schedule.
    """
    steps_left = decay_period + warmup_steps - step
    bonus = (initial_value - final_value) * steps_left / decay_period
    value = final_value + bonus
    value = np.clip(value, min(initial_value, final_value), max(initial_value, final_value))
    return value


def unique_tol(a: List[np.ndarray], tol=1e-4) -> List[np.ndarray]:
    """Returns unique elements of a list of np.arrays, within a tolerance."""
    if len(a) == 0:
        return a
    delete = np.array([False] * len(a))
    a = np.array(a)
    for i in range(len(a)):
        if delete[i]:
            continue
        for j in range(i + 1, len(a)):
            if np.allclose(a[i], a[j], tol):
                delete[j] = True
    return list(a[~delete])


<<<<<<< HEAD
def extrema_weights(dim: int) -> List[np.ndarray]:
    """Generate weight vectors in the extrema of the weight simplex. That is, one element is 1 and the rest are 0.

    Args:
        dim: size of the weight vector
    """
    return list(np.eye(dim, dtype=np.float32))


@lru_cache
def equally_spaced_weights(dim: int, n: int, seed: int = 42) -> List[np.ndarray]:
    """Generate weight vectors that are equally spaced in the weight simplex.

    It uses the Riesz s-Energy method from pymoo: https://pymoo.org/misc/reference_directions.html

    Args:
        dim: size of the weight vector
        n: number of weight vectors to generate
        seed: random seed
    """
    return list(get_reference_directions("energy", dim, n, seed=seed))


def random_weights(
    dim: int, n: int = 1, dist: str = "dirichlet", seed: Optional[int] = None, rng: Optional[np.random.Generator] = None
) -> np.ndarray:
    """Generate random normalized weight vectors from a Gaussian or Dirichlet distribution alpha=1.

    Args:
        dim: size of the weight vector
        n : number of weight vectors to generate
        dist: distribution to use, either 'gaussian' or 'dirichlet'. Default is 'dirichlet' as it is equivalent to sampling uniformly from the weight simplex.
        seed: random seed
        rng: random number generator
    """
    if rng is None:
        rng = np.random.default_rng(seed)

    if dist == "gaussian":
        w = rng.standard_normal((n, dim))
        w = np.abs(w) / np.linalg.norm(w, ord=1, axis=1, keepdims=True)
    elif dist == "dirichlet":
        w = rng.dirichlet(np.ones(dim), n)
    else:
        raise ValueError(f"Unknown distribution {dist}")

    if n == 1:
        return w[0]
    return w

def gini(x, normalized=True):
    """Compute the Gini index of a given numpy array.
    TODO: make it work for all-dimensional arrays

    Args:
        x (np.array): array of values (e.g. rewards)
        normalized (bool, optional): whether to normalize the Gini index. Defaults to True.

    Returns:
        float: Gini index
    """
    sorted_x = np.sort(x, axis=1)
    n = x.shape[1]
    cum_x = np.cumsum(sorted_x, axis=1, dtype=float)
    gi = (n + 1 - 2 * np.sum(cum_x, axis=1) / cum_x[:, -1]) / n
    if normalized:
        gi = gi * (n / (n - 1))
    return gi

def log_episode_info(
    info: dict,
    scalarization,
    weights: Optional[np.ndarray],
    global_timestep: int,
    id: Optional[int] = None,
    writer: Optional[SummaryWriter] = None,
    verbose: bool = True,
):
    """Logs information of the last episode from the info dict (automatically filled by the RecordStatisticsWrapper).

    Args:
        info: info dictionary containing the episode statistics
        scalarization: scalarization function
        weights: weights to be used in the scalarization
        global_timestep: global timestep
        id: agent's id
        writer: wandb writer
        verbose: whether to print the episode info
    """
    episode_ts = info["l"]
    episode_time = info["t"]
    episode_return = info["r"]
    disc_episode_return = info["dr"]
    if weights is None:
        scal_return = scalarization(episode_return)
        disc_scal_return = scalarization(disc_episode_return)
    else:
        scal_return = scalarization(episode_return, weights)
        disc_scal_return = scalarization(disc_episode_return, weights)

    if verbose:
        print("Episode infos:")
        print(f"Steps: {episode_ts}, Time: {episode_time}")
        print(f"Total Reward: {episode_return}, Discounted: {disc_episode_return}")
        print(f"Scalarized Reward: {scal_return}, Discounted: {disc_scal_return}")

    if writer is not None:
        if id is not None:
            idstr = "_" + str(id)
        else:
            idstr = ""
        writer.add_scalar(f"charts{idstr}/timesteps_per_episode", episode_ts, global_timestep)
        writer.add_scalar(f"charts{idstr}/episode_time", episode_time, global_timestep)
        writer.add_scalar(f"metrics{idstr}/scalarized_episode_return", scal_return, global_timestep)
        writer.add_scalar(
            f"metrics{idstr}/discounted_scalarized_episode_return",
            disc_scal_return,
            global_timestep,
        )

        for i in range(episode_return.shape[0]):
            writer.add_scalar(
                f"metrics{idstr}/episode_return_obj_{i}",
                episode_return[i],
                global_timestep,
            )
            writer.add_scalar(
                f"metrics{idstr}/disc_episode_return_obj_{i}",
                disc_episode_return[i],
                global_timestep,
            )


def log_all_multi_policy_metrics(
    current_front: List[np.ndarray],
    hv_ref_point: np.ndarray,
    reward_dim: int,
    global_step: int,
    writer: SummaryWriter,
    n_sample_weights: int = 50,
    ref_front: Optional[List[np.ndarray]] = None,
    greedy_front: List[np.ndarray] = None
):
    """Logs all metrics for multi-policy training.

    Logged metrics:
    - hypervolume
    - sparsity
    - expected utility metric (EUM)
    If a reference front is provided, also logs:
    - Inverted generational distance (IGD)
    - Maximum utility loss (MUL)

    Args:
        current_front (List) : current Pareto front approximation, computed in an evaluation step
        hv_ref_point: reference point for hypervolume computation
        reward_dim: number of objectives
        global_step: global step for logging
        writer: wandb writer
        n_sample_weights: number of weights to sample for EUM and MUL computation
        ref_front: reference front, if known
        greedy_front: front from taking greedy actions, if known
    """
    hv = hypervolume(hv_ref_point, current_front)
    if greedy_front is not None:
        greedy_hv = hypervolume(hv_ref_point, greedy_front)
        writer.add_scalar("eval/greedy_hypervolume", greedy_hv, global_step=global_step)
    sp = sparsity(current_front)
    eum = expected_utility(current_front, weights_set=equally_spaced_weights(reward_dim, n_sample_weights))

    writer.add_scalar("eval/hypervolume", hv, global_step=global_step)
    writer.add_scalar("eval/sparsity", sp, global_step=global_step)
    writer.add_scalar("eval/eum", eum, global_step=global_step)
    front = wandb.Table(
        columns=[f"objective_{i}" for i in range(1, reward_dim + 1)],
        data=[p.tolist() for p in current_front],
    )
    wandb.log({"eval/front": front}, step=global_step)
    gi = gini(current_front, normalized=True)
    utils_sum = current_front.sum(axis=1)
    nash_welfare = current_front.prod(axis=1)
    sen_welfare = utils_sum * (1 - gi)
    wandb.log({"eval/gini_median": np.median(gi)}, step=global_step)
    wandb.log({"eval/gini_min": np.min(gi)}, step=global_step)
    wandb.log({"eval/efficiency_median": np.median(utils_sum)}, step=global_step)
    wandb.log({"eval/efficiency_max": np.max(utils_sum)}, step=global_step)
    wandb.log({"eval/sen_welfare_median": np.median(sen_welfare)}, step=global_step)
    wandb.log({"eval/sen_welfare_max": np.max(sen_welfare)}, step=global_step)
    wandb.log({"eval/nash_welfare_median": np.median(nash_welfare)}, step=global_step)
    wandb.log({"eval/nash_welfare_max": np.max(nash_welfare)}, step=global_step)

    # If PF is known, log the additional metrics
    if ref_front is not None:
        generational_distance = igd(known_front=ref_front, current_estimate=current_front)
        writer.add_scalar("eval/igd", generational_distance, global_step=global_step)
        mul = maximum_utility_loss(
            front=current_front,
            reference_set=ref_front,
            weights_set=get_reference_directions("energy", reward_dim, n_sample_weights).astype(np.float32),
        )
        writer.add_scalar("eval/mul", mul, global_step=global_step)


=======
>>>>>>> 7251514d
def make_gif(env, agent, weight: np.ndarray, fullpath: str, fps: int = 50, length: int = 300):
    """Render an episode and save it as a gif."""
    assert "rgb_array" in env.metadata["render_modes"], "Environment does not have rgb_array rendering."

    frames = []
    state, info = env.reset()
    terminated, truncated = False, False
    while not (terminated or truncated) and len(frames) < length:
        frame = env.render()
        frames.append(frame)
        action = agent.eval(state, weight)
        state, reward, terminated, truncated, info = env.step(action)
    env.close()

    from moviepy.editor import ImageSequenceClip

    clip = ImageSequenceClip(list(frames), fps=fps)
    clip.write_gif(fullpath + ".gif", fps=fps)
    print("Saved gif at: " + fullpath + ".gif")


def reset_wandb_env():
    """Reset the wandb environment variables.

    This is useful when running multiple sweeps in parallel, as wandb
    will otherwise try to use the same directory for all the runs.
    """
    exclude = {
        "WANDB_PROJECT",
        "WANDB_ENTITY",
        "WANDB_API_KEY",
    }
    for k, v in os.environ.items():
        if k.startswith("WANDB_") and k not in exclude:
            del os.environ[k]<|MERGE_RESOLUTION|>--- conflicted
+++ resolved
@@ -45,7 +45,6 @@
     return list(a[~delete])
 
 
-<<<<<<< HEAD
 def extrema_weights(dim: int) -> List[np.ndarray]:
     """Generate weight vectors in the extrema of the weight simplex. That is, one element is 1 and the rest are 0.
 
@@ -249,8 +248,6 @@
         writer.add_scalar("eval/mul", mul, global_step=global_step)
 
 
-=======
->>>>>>> 7251514d
 def make_gif(env, agent, weight: np.ndarray, fullpath: str, fps: int = 50, length: int = 300):
     """Render an episode and save it as a gif."""
     assert "rgb_array" in env.metadata["render_modes"], "Environment does not have rgb_array rendering."
