"""Envelope Q-Learning implementation."""
import os
from typing import List, Optional, Union
from typing_extensions import override

import gymnasium as gym
import numpy as np
import torch as th
import torch.nn as nn
import torch.nn.functional as F
import torch.optim as optim
import wandb

from morl_baselines.common.buffer import ReplayBuffer
from morl_baselines.common.evaluation import (
    log_all_multi_policy_metrics,
    log_episode_info,
)
from morl_baselines.common.morl_algorithm import MOAgent, MOPolicy
from morl_baselines.common.networks import (
    NatureCNN,
    get_grad_norm,
    layer_init,
    mlp,
    polyak_update,
)
from morl_baselines.common.prioritized_buffer import PrioritizedReplayBuffer
from morl_baselines.common.utils import linearly_decaying_value
from morl_baselines.common.weights import equally_spaced_weights, random_weights


class QNet(nn.Module):
    """Multi-objective Q-Network conditioned on the weight vector."""

    def __init__(self, obs_shape, action_dim, rew_dim, net_arch):
        """Initialize the Q network.

        Args:
            obs_shape: shape of the observation
            action_dim: number of actions
            rew_dim: number of objectives
            net_arch: network architecture (number of units per layer)
        """
        super().__init__()
        self.obs_shape = obs_shape
        self.action_dim = action_dim
        self.rew_dim = rew_dim
        if len(obs_shape) == 1:
            self.feature_extractor = None
            input_dim = obs_shape[0] + rew_dim
        elif len(obs_shape) > 1:  # Image observation
            self.feature_extractor = NatureCNN(self.obs_shape, features_dim=512)
            input_dim = self.feature_extractor.features_dim + rew_dim
        # |S| + |R| -> ... -> |A| * |R|
        self.net = mlp(input_dim, action_dim * rew_dim, net_arch)
        self.apply(layer_init)

    def forward(self, obs, w):
        """Predict Q values for all actions.

        Args:
            obs: current observation
            w: weight vector

        Returns: the Q values for all actions

        """
        if self.feature_extractor is not None:
            features = self.feature_extractor(obs / 255.0)
            input = th.cat((features, w), dim=w.dim() - 1)
        else:
            input = th.cat((obs, w), dim=w.dim() - 1)
        q_values = self.net(input)
        return q_values.view(-1, self.action_dim, self.rew_dim)  # Batch size X Actions X Rewards


class Envelope(MOPolicy, MOAgent):
    """Envelope Q-Leaning Algorithm.

    Envelope uses a conditioned network to embed multiple policies (taking the weight as input).
    The main change of this algorithm compare to a scalarized CN DQN is the target update.
    Paper: R. Yang, X. Sun, and K. Narasimhan, “A Generalized Algorithm for Multi-Objective Reinforcement Learning and Policy Adaptation,” arXiv:1908.08342 [cs], Nov. 2019, Accessed: Sep. 06, 2021. [Online]. Available: http://arxiv.org/abs/1908.08342.
    """

    def __init__(
        self,
        env,
        learning_rate: float = 3e-4,
        initial_epsilon: float = 0.01,
        final_epsilon: float = 0.01,
        epsilon_decay_steps: int = None,  # None == fixed epsilon
        tau: float = 1.0,
        target_net_update_freq: int = 200,  # ignored if tau != 1.0
        buffer_size: int = int(1e6),
        net_arch: List = [256, 256, 256, 256],
        batch_size: int = 256,
        learning_starts: int = 100,
        gradient_updates: int = 1,
        gamma: float = 0.99,
        max_grad_norm: Optional[float] = 1.0,
        envelope: bool = True,
        num_sample_w: int = 4,
        per: bool = True,
        per_alpha: float = 0.6,
        initial_homotopy_lambda: float = 0.0,
        final_homotopy_lambda: float = 1.0,
        homotopy_decay_steps: int = None,
        project_name: str = "MORL-Baselines",
        experiment_name: str = "Envelope",
        wandb_entity: Optional[str] = None,
        log: bool = True,
        seed: Optional[int] = None,
        device: Union[th.device, str] = "auto",
        group: Optional[str] = None,
    ):
        """Envelope Q-learning algorithm.

        Args:
            env: The environment to learn from.
            learning_rate: The learning rate (alpha).
            initial_epsilon: The initial epsilon value for epsilon-greedy exploration.
            final_epsilon: The final epsilon value for epsilon-greedy exploration.
            epsilon_decay_steps: The number of steps to decay epsilon over.
            tau: The soft update coefficient (keep in [0, 1]).
            target_net_update_freq: The frequency with which the target network is updated.
            buffer_size: The size of the replay buffer.
            net_arch: The size of the hidden layers of the value net.
            batch_size: The size of the batch to sample from the replay buffer.
            learning_starts: The number of steps before learning starts i.e. the agent will be random until learning starts.
            gradient_updates: The number of gradient updates per step.
            gamma: The discount factor (gamma).
            max_grad_norm: The maximum norm for the gradient clipping. If None, no gradient clipping is applied.
            envelope: Whether to use the envelope method.
            num_sample_w: The number of weight vectors to sample for the envelope target.
            per: Whether to use prioritized experience replay.
            per_alpha: The alpha parameter for prioritized experience replay.
            initial_homotopy_lambda: The initial value of the homotopy parameter for homotopy optimization.
            final_homotopy_lambda: The final value of the homotopy parameter.
            homotopy_decay_steps: The number of steps to decay the homotopy parameter over.
            project_name: The name of the project, for wandb logging.
            experiment_name: The name of the experiment, for wandb logging.
            wandb_entity: The entity of the project, for wandb logging.
            log: Whether to log to wandb.
            seed: The seed for the random number generator.
            device: The device to use for training.
            group: The wandb group to use for logging.
        """
        MOAgent.__init__(self, env, device=device, seed=seed)
        MOPolicy.__init__(self, device)
        self.learning_rate = learning_rate
        self.initial_epsilon = initial_epsilon
        self.epsilon = initial_epsilon
        self.epsilon_decay_steps = epsilon_decay_steps
        self.final_epsilon = final_epsilon
        self.tau = tau
        self.target_net_update_freq = target_net_update_freq
        self.gamma = gamma
        self.max_grad_norm = max_grad_norm
        self.buffer_size = buffer_size
        self.net_arch = net_arch
        self.learning_starts = learning_starts
        self.batch_size = batch_size
        self.per = per
        self.per_alpha = per_alpha
        self.gradient_updates = gradient_updates
        self.initial_homotopy_lambda = initial_homotopy_lambda
        self.final_homotopy_lambda = final_homotopy_lambda
        self.homotopy_decay_steps = homotopy_decay_steps

        self.q_net = QNet(self.observation_shape, self.action_dim, self.reward_dim, net_arch=net_arch).to(self.device)
        self.target_q_net = QNet(self.observation_shape, self.action_dim, self.reward_dim, net_arch=net_arch).to(self.device)
        self.target_q_net.load_state_dict(self.q_net.state_dict())
        for param in self.target_q_net.parameters():
            param.requires_grad = False

        self.q_optim = optim.Adam(self.q_net.parameters(), lr=self.learning_rate)

        self.envelope = envelope
        self.num_sample_w = num_sample_w
        self.homotopy_lambda = self.initial_homotopy_lambda
        if self.per:
            self.replay_buffer = PrioritizedReplayBuffer(
                self.observation_shape,
                1,
                rew_dim=self.reward_dim,
                max_size=buffer_size,
                action_dtype=np.uint8,
            )
        else:
            self.replay_buffer = ReplayBuffer(
                self.observation_shape,
                1,
                rew_dim=self.reward_dim,
                max_size=buffer_size,
                action_dtype=np.uint8,
            )

        self.log = log
        if log:
            self.setup_wandb(project_name, experiment_name, wandb_entity, group)

    @override
    def get_config(self):
        return {
            "env_id": self.env.unwrapped.spec.id,
            "learning_rate": self.learning_rate,
            "initial_epsilon": self.initial_epsilon,
            "epsilon_decay_steps:": self.epsilon_decay_steps,
            "batch_size": self.batch_size,
            "tau": self.tau,
            "clip_grand_norm": self.max_grad_norm,
            "target_net_update_freq": self.target_net_update_freq,
            "gamma": self.gamma,
            "use_envelope": self.envelope,
            "num_sample_w": self.num_sample_w,
            "net_arch": self.net_arch,
            "per": self.per,
            "gradient_updates": self.gradient_updates,
            "buffer_size": self.buffer_size,
            "initial_homotopy_lambda": self.initial_homotopy_lambda,
            "final_homotopy_lambda": self.final_homotopy_lambda,
            "homotopy_decay_steps": self.homotopy_decay_steps,
            "learning_starts": self.learning_starts,
            "seed": self.seed,
        }

    def save(self, save_replay_buffer: bool = True, save_dir: str = "weights/", filename: Optional[str] = None):
        """Save the model and the replay buffer if specified.

        Args:
            save_replay_buffer: Whether to save the replay buffer too.
            save_dir: Directory to save the model.
            filename: filename to save the model.
        """
        if not os.path.isdir(save_dir):
            os.makedirs(save_dir)
        saved_params = {}
        saved_params["q_net_state_dict"] = self.q_net.state_dict()

        saved_params["q_net_optimizer_state_dict"] = self.q_optim.state_dict()
        if save_replay_buffer:
            saved_params["replay_buffer"] = self.replay_buffer
        filename = self.experiment_name if filename is None else filename
        th.save(saved_params, save_dir + "/" + filename + ".tar")

    def load(self, path: str, load_replay_buffer: bool = True):
        """Load the model and the replay buffer if specified.

        Args:
            path: Path to the model.
            load_replay_buffer: Whether to load the replay buffer too.
        """
        params = th.load(path)
        self.q_net.load_state_dict(params["q_net_state_dict"])
        self.target_q_net.load_state_dict(params["q_net_state_dict"])
        self.q_optim.load_state_dict(params["q_net_optimizer_state_dict"])
        if load_replay_buffer and "replay_buffer" in params:
            self.replay_buffer = params["replay_buffer"]

    def __sample_batch_experiences(self):
        return self.replay_buffer.sample(self.batch_size, to_tensor=True, device=self.device)

    @override
    def update(self):
        critic_losses = []
        for g in range(self.gradient_updates):
            if self.per:
                (
                    b_obs,
                    b_actions,
                    b_rewards,
                    b_next_obs,
                    b_dones,
                    b_inds,
                ) = self.__sample_batch_experiences()
            else:
                (
                    b_obs,
                    b_actions,
                    b_rewards,
                    b_next_obs,
                    b_dones,
                ) = self.__sample_batch_experiences()

            sampled_w = (
                th.tensor(random_weights(dim=self.reward_dim, n=self.num_sample_w, dist="gaussian", rng=self.np_random))
                .float()
                .to(self.device)
            )  # sample num_sample_w random weights
            w = sampled_w.repeat_interleave(b_obs.size(0), 0)  # repeat the weights for each sample
            b_obs, b_actions, b_rewards, b_next_obs, b_dones = (
                b_obs.repeat(self.num_sample_w, 1),
                b_actions.repeat(self.num_sample_w, 1),
                b_rewards.repeat(self.num_sample_w, 1),
                b_next_obs.repeat(self.num_sample_w, 1),
                b_dones.repeat(self.num_sample_w, 1),
            )

            with th.no_grad():
                if self.envelope:
                    target = self.envelope_target(b_next_obs, w, sampled_w)
                else:
                    target = self.ddqn_target(b_next_obs, w)
                target_q = b_rewards + (1 - b_dones) * self.gamma * target

            q_values = self.q_net(b_obs, w)
            q_value = q_values.gather(
                1,
                b_actions.long().reshape(-1, 1, 1).expand(q_values.size(0), 1, q_values.size(2)),
            )
            q_value = q_value.reshape(-1, self.reward_dim)

            critic_loss = F.mse_loss(q_value, target_q)

            if self.homotopy_lambda > 0:
                wQ = th.einsum("br,br->b", q_value, w)
                wTQ = th.einsum("br,br->b", target_q, w)
                auxiliary_loss = F.mse_loss(wQ, wTQ)
                critic_loss = (1 - self.homotopy_lambda) * critic_loss + self.homotopy_lambda * auxiliary_loss

            self.q_optim.zero_grad()
            critic_loss.backward()
            if self.log and self.global_step % 100 == 0:
                wandb.log(
                    {
                        "losses/grad_norm": get_grad_norm(self.q_net.parameters()).item(),
                        "global_step": self.global_step,
                    },
                )
            if self.max_grad_norm is not None:
                th.nn.utils.clip_grad_norm_(self.q_net.parameters(), self.max_grad_norm)
            self.q_optim.step()
            critic_losses.append(critic_loss.item())

            if self.per:
                td_err = (q_value[: len(b_inds)] - target_q[: len(b_inds)]).detach()
                priority = th.einsum("sr,sr->s", td_err, w[: len(b_inds)]).abs()
                priority = priority.cpu().numpy().flatten()
                priority = (priority + self.replay_buffer.min_priority) ** self.per_alpha
                self.replay_buffer.update_priorities(b_inds, priority)

        if self.tau != 1 or self.global_step % self.target_net_update_freq == 0:
            polyak_update(self.q_net.parameters(), self.target_q_net.parameters(), self.tau)

        if self.epsilon_decay_steps is not None:
            self.epsilon = linearly_decaying_value(
                self.initial_epsilon,
                self.epsilon_decay_steps,
                self.global_step,
                self.learning_starts,
                self.final_epsilon,
            )

        if self.homotopy_decay_steps is not None:
            self.homotopy_lambda = linearly_decaying_value(
                self.initial_homotopy_lambda,
                self.homotopy_decay_steps,
                self.global_step,
                self.learning_starts,
                self.final_homotopy_lambda,
            )

        if self.log and self.global_step % 100 == 0:
            wandb.log(
                {
                    "losses/critic_loss": np.mean(critic_losses),
                    "metrics/epsilon": self.epsilon,
                    "metrics/homotopy_lambda": self.homotopy_lambda,
                    "global_step": self.global_step,
                },
            )
            if self.per:
                wandb.log({"metrics/mean_priority": np.mean(priority)})

    @override
    def eval(self, obs: np.ndarray, w: np.ndarray) -> int:
        obs = th.as_tensor(obs).float().to(self.device)
        w = th.as_tensor(w).float().to(self.device)
        return self.max_action(obs, w)

    def act(self, obs: th.Tensor, w: th.Tensor) -> int:
        """Epsilon-greedily select an action given an observation and weight.

        Args:
            obs: observation
            w: weight vector

        Returns: an integer representing the action to take.
        """
        if self.np_random.random() < self.epsilon:
            return self.env.action_space.sample()
        else:
            return self.max_action(obs, w)

    @th.no_grad()
    def max_action(self, obs: th.Tensor, w: th.Tensor) -> int:
        """Select the action with the highest Q-value given an observation and weight.

        Args:
            obs: observation
            w: weight vector

        Returns: the action with the highest Q-value.
        """
        q_values = self.q_net(obs, w)
        scalarized_q_values = th.einsum("r,bar->ba", w, q_values)
        max_act = th.argmax(scalarized_q_values, dim=1)
        return max_act.detach().item()

    @th.no_grad()
    def envelope_target(self, obs: th.Tensor, w: th.Tensor, sampled_w: th.Tensor) -> th.Tensor:
        """Computes the envelope target for the given observation and weight.

        Args:
            obs: current observation.
            w: current weight vector.
            sampled_w: set of sampled weight vectors (>1!).

        Returns: the envelope target.
        """
        # Repeat the weights for each sample
        W = sampled_w.unsqueeze(0).repeat(obs.size(0), 1, 1)
        # Repeat the observations for each sampled weight
        next_obs = obs.unsqueeze(1).repeat(1, sampled_w.size(0), 1)

        # Batch size X Num sampled weights X Num actions X Num objectives
        next_q_values = self.q_net(next_obs, W).view(obs.size(0), sampled_w.size(0), self.action_dim, self.reward_dim)
        # Scalarized Q values for each sampled weight
        scalarized_next_q_values = th.einsum("br,bwar->bwa", w, next_q_values)
        # Max Q values for each sampled weight
        max_q, ac = th.max(scalarized_next_q_values, dim=2)
        # Max weights in the envelope
        pref = th.argmax(max_q, dim=1)

        # MO Q-values evaluated on the target network
        next_q_values_target = self.target_q_net(next_obs, W).view(
            obs.size(0), sampled_w.size(0), self.action_dim, self.reward_dim
        )

        # Index the Q-values for the max actions
        max_next_q = next_q_values_target.gather(
            2,
            ac.unsqueeze(2).unsqueeze(3).expand(next_q_values.size(0), next_q_values.size(1), 1, next_q_values.size(3)),
        ).squeeze(2)
        # Index the Q-values for the max sampled weights
        max_next_q = max_next_q.gather(1, pref.reshape(-1, 1, 1).expand(max_next_q.size(0), 1, max_next_q.size(2))).squeeze(1)
        return max_next_q

    @th.no_grad()
    def ddqn_target(self, obs: th.Tensor, w: th.Tensor) -> th.Tensor:
        """Double DQN target for the given observation and weight.

        Args:
            obs: observation
            w: weight vector.

        Returns: the DQN target.
        """
        # Max action for each state
        q_values = self.q_net(obs, w)
        scalarized_q_values = th.einsum("br,bar->ba", w, q_values)
        max_acts = th.argmax(scalarized_q_values, dim=1)
        # Action evaluated with the target network
        q_values_target = self.target_q_net(obs, w)
        q_values_target = q_values_target.gather(
            1,
            max_acts.long().reshape(-1, 1, 1).expand(q_values_target.size(0), 1, q_values_target.size(2)),
        )
        q_values_target = q_values_target.reshape(-1, self.reward_dim)
        return q_values_target

    def train(
        self,
        total_timesteps: int,
        eval_env: Optional[gym.Env] = None,
        ref_point: Optional[np.ndarray] = None,
        known_pareto_front: Optional[List[np.ndarray]] = None,
        weight: Optional[np.ndarray] = None,
        total_episodes: Optional[int] = None,
        reset_num_timesteps: bool = True,
        eval_freq: int = 10000,
        num_eval_weights_for_front: int = 100,
        num_eval_episodes_for_front: int = 5,
        reset_learning_starts: bool = False,
        verbose: bool = False,
    ):
        """Train the agent.

        Args:
            total_timesteps: total number of timesteps to train for.
            eval_env: environment to use for evaluation. If None, it is ignored.
            ref_point: reference point for the hypervolume computation.
            known_pareto_front: known pareto front for the hypervolume computation.
            weight: weight vector. If None, it is randomly sampled every episode (as done in the paper).
            total_episodes: total number of episodes to train for. If None, it is ignored.
            reset_num_timesteps: whether to reset the number of timesteps. Useful when training multiple times.
            eval_freq: policy evaluation frequency (in number of steps).
            num_eval_weights_for_front: number of weights to sample for creating the pareto front when evaluating.
            num_eval_episodes_for_front: number of episodes to run when evaluating the policy.
            reset_learning_starts: whether to reset the learning starts. Useful when training multiple times.
            verbose: whether to print the episode info.
        """
        if eval_env is not None:
            assert ref_point is not None, "Reference point must be provided for the hypervolume computation."
        if self.log:
            self.register_additional_config({"ref_point": ref_point.tolist(), "known_front": known_pareto_front})

        self.global_step = 0 if reset_num_timesteps else self.global_step
        self.num_episodes = 0 if reset_num_timesteps else self.num_episodes
        if reset_learning_starts:  # Resets epsilon-greedy exploration
            self.learning_starts = self.global_step

        num_episodes = 0
        eval_weights = equally_spaced_weights(self.reward_dim, n=num_eval_weights_for_front)
        obs, _ = self.env.reset()

        w = weight if weight is not None else random_weights(self.reward_dim, 1, dist="gaussian", rng=self.np_random)
        tensor_w = th.tensor(w).float().to(self.device)

        for _ in range(1, total_timesteps + 1):

            if total_episodes is not None and num_episodes == total_episodes:
                break

            if self.global_step < self.learning_starts:
                action = self.env.action_space.sample()
            else:
                action = self.act(th.as_tensor(obs).float().to(self.device), tensor_w)

            next_obs, vec_reward, terminated, truncated, info = self.env.step(action)
            self.global_step += 1

            self.replay_buffer.add(obs, action, vec_reward, next_obs, terminated)
            if self.global_step >= self.learning_starts:
                self.update()

            if eval_env is not None and self.log and self.global_step % eval_freq == 0:
                current_front = [
                    self.policy_eval(eval_env, weights=ew, num_episodes=num_eval_episodes_for_front, log=self.log)[3]
                    for ew in eval_weights
                ]
                log_all_multi_policy_metrics(
                    current_front=current_front,
                    hv_ref_point=ref_point,
                    reward_dim=self.reward_dim,
                    global_step=self.global_step,
                    ref_front=known_pareto_front,
                )

            if terminated or truncated:
                obs, _ = self.env.reset()
                num_episodes += 1
                self.num_episodes += 1

                if self.log and "episode" in info.keys():
<<<<<<< HEAD
                    log_episode_info(info["episode"], np.dot, w, self.global_step, self.writer, verbose=verbose)
=======
                    log_episode_info(info["episode"], np.dot, w, self.global_step)
>>>>>>> ec20b24d

                if weight is None:
                    w = random_weights(self.reward_dim, 1, dist="gaussian", rng=self.np_random)
                    tensor_w = th.tensor(w).float().to(self.device)

            else:
                obs = next_obs<|MERGE_RESOLUTION|>--- conflicted
+++ resolved
@@ -518,7 +518,6 @@
         tensor_w = th.tensor(w).float().to(self.device)
 
         for _ in range(1, total_timesteps + 1):
-
             if total_episodes is not None and num_episodes == total_episodes:
                 break
 
@@ -553,11 +552,7 @@
                 self.num_episodes += 1
 
                 if self.log and "episode" in info.keys():
-<<<<<<< HEAD
-                    log_episode_info(info["episode"], np.dot, w, self.global_step, self.writer, verbose=verbose)
-=======
-                    log_episode_info(info["episode"], np.dot, w, self.global_step)
->>>>>>> ec20b24d
+                    log_episode_info(info["episode"], np.dot, w, self.global_step, verbose=verbose)
 
                 if weight is None:
                     w = random_weights(self.reward_dim, 1, dist="gaussian", rng=self.np_random)
