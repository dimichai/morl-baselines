--- conflicted
+++ resolved
@@ -8,13 +8,9 @@
 if __name__ == "__main__":
     env = MORecordEpisodeStatistics(mo_gym.make("fishwood-v0"), gamma=0.99)
     eval_env = mo_gym.make("fishwood-v0")
-<<<<<<< HEAD
-    scalarization = lambda r, w: min(r[0], r[1] // 2)
-=======
 
-    def scalarization(reward: np.ndarray):
+    def scalarization(reward: np.ndarray, w):
         return min(reward[0], reward[1] // 2)
->>>>>>> 081dc925
 
     agent = EUPG(env, scalarization=scalarization, weights=np.ones(2), gamma=0.99, log=True, learning_rate=0.001)
     agent.train(total_timesteps=int(4e6), eval_env=eval_env, eval_freq=1000)
